# Release Notes for Novo version 0.2.0

Novo version 0.2.0 is released.

<<<<<<< HEAD
<<<<<<< HEAD
1. Hard fork scheduled for height 280000 to enable native token support on mainnet
2. Spam attack protection (all policy-level changes, not consensus):
   1. Increase minimum fee rate for relayed/mined transactions from 0.8 to 25 Novo per KB
   2. Restrict maximum size for relayed/mined transactions to 1.25MB
   3. Default maximum block creation size set to 1.5MB; hard cap remains at 8MB
   4. Increase dust limit from 0.4368 to 5 Novo
=======
1. Opcode being compatible with v0.1.2
2. Dust is now a fixed value (0.4368 Novo)
3. FeeRate is set to 0.8 Novo/KB, consistent with v0.1.2.
4. RPC is modified and basically compatible with v0.1.2.
5. GUI is removed.
6. Alert system is removed.
7. Hard fork is scheduled at height 130000 to disable RichTXID.
>>>>>>> parent of 0c5bf3d (0.3.0)
=======
1. Hard fork scheduled for height 290000 to enable native token support on mainnet
2. Spam attack protection (all policy-level changes, not consensus):
   1. Increase minimum fee rate for relayed/mined transactions from 0.8 to 25 Novo per KB
   2. Restrict maximum size for relayed/mined transactions to 5MB from 8MB
   3. Increase maximum block size from 8MB to 128MB
   4. Increase dust limit from 0.4368 to 5 Novo
>>>>>>> d8c47064
<|MERGE_RESOLUTION|>--- conflicted
+++ resolved
@@ -2,28 +2,10 @@
 
 Novo version 0.2.0 is released.
 
-<<<<<<< HEAD
-<<<<<<< HEAD
-1. Hard fork scheduled for height 280000 to enable native token support on mainnet
-2. Spam attack protection (all policy-level changes, not consensus):
-   1. Increase minimum fee rate for relayed/mined transactions from 0.8 to 25 Novo per KB
-   2. Restrict maximum size for relayed/mined transactions to 1.25MB
-   3. Default maximum block creation size set to 1.5MB; hard cap remains at 8MB
-   4. Increase dust limit from 0.4368 to 5 Novo
-=======
 1. Opcode being compatible with v0.1.2
 2. Dust is now a fixed value (0.4368 Novo)
 3. FeeRate is set to 0.8 Novo/KB, consistent with v0.1.2.
 4. RPC is modified and basically compatible with v0.1.2.
 5. GUI is removed.
 6. Alert system is removed.
-7. Hard fork is scheduled at height 130000 to disable RichTXID.
->>>>>>> parent of 0c5bf3d (0.3.0)
-=======
-1. Hard fork scheduled for height 290000 to enable native token support on mainnet
-2. Spam attack protection (all policy-level changes, not consensus):
-   1. Increase minimum fee rate for relayed/mined transactions from 0.8 to 25 Novo per KB
-   2. Restrict maximum size for relayed/mined transactions to 5MB from 8MB
-   3. Increase maximum block size from 8MB to 128MB
-   4. Increase dust limit from 0.4368 to 5 Novo
->>>>>>> d8c47064
+7. Hard fork is scheduled at height 130000 to disable RichTXID.